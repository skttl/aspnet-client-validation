﻿/**
 * A simple IDictionary<string, string>
 */
export interface StringKeyValuePair {
    [key: string]: string
}

/**
 * A duplex key-value pair for an element, by GUID or its DOM object reference.
 */
interface ElementUID {
    node: Element,
    uid: string;
}

/**
 * A simple logging interface that mirrors the Console object.
 */
export interface Logger {
    log(message: string, ...args: any[]): void;
}

const nullLogger = new (class implements Logger {
    log(_: string, ...args: any[]): void {}
})();

/**
 * Parameters passed into validation providers from the element attributes.
 * error property is read from data-val-[Provider Name] attribute.
 * params property is populated from data-val-[Provider Name]-[Parameter Name] attributes.
 */
export interface ValidationDirectiveBindings {
    error: string,
    params: StringKeyValuePair
}

/**
 * A key-value pair describing what validations to enforce to an input element, with respective parameters.
 */
export type ValidationDirective = {
    [key: string]: ValidationDirectiveBindings
};

/**
 * Validation plugin signature with multitype return.
 * Boolean return signifies the validation result, which uses the default validation error message read from the element attribute.
 * String return signifies failed validation, which then will be used as the validation error message.
 * Promise return signifies asynchronous plugin behavior, with same behavior as Boolean or String.
 */
export type ValidationProvider = (value: string, element: HTMLInputElement, params: StringKeyValuePair) => boolean | string | Promise<boolean | string>;

/**
 * A callback method signature that kickstarts a new validation task for an input element, as a Boolean Promise.
 */
type Validator = () => Promise<boolean>;

/**
 * Resolves and returns the element referred by original element using ASP.NET selector logic.
 * @param elementName
 */
function getRelativeFormElement(elementName: string, selector: string) {
    // example elementName: Form.PasswordConfirm, Form.Email
    // example selector (dafuq): *.Password, *.__RequestVerificationToken
    // example result element name: Form.Password, __RequestVerificationToken

    let realSelector = selector.substr(2); // Password, __RequestVerificationToken
    let objectName = '';

    let dotLocation = elementName.lastIndexOf('.');
    if (dotLocation > -1) {
        // Form
        objectName = elementName.substr(0, dotLocation);

        // Form.Password
        let relativeElementName = objectName + '.' + realSelector;
        let relativeElement = document.getElementsByName(relativeElementName)[0];
        if (relativeElement) {
            return relativeElement;
        }
    }

    // __RequestVerificationToken
    return document.getElementsByName(realSelector)[0];
}

/**
 * Contains default implementations for ASP.NET Core MVC validation attributes.
 */
export class MvcValidationProviders {
    /**
     * Validates whether the input has a value.
     */
    required: ValidationProvider = (value, element, params) => {
        return Boolean(value);
    }

    /**
     * Validates whether the input value satisfies the length contstraint.
     */
    stringLength: ValidationProvider = (value, element, params) => {
        if (!value) {
            return true;
        }

        if (params.min) {
            let min = parseInt(params.min);
            if (value.length < min) {
                return false;
            }
        }

        if (params.max) {
            let max = parseInt(params.max);
            if (value.length > max) {
                return false;
            }
        }

        return true;
    }

    /**
     * Validates whether the input value is equal to another input value.
     */
    compare: ValidationProvider = (value, element, params) => {
        if (!params.other) {
            return true;
        }

        let otherElement = getRelativeFormElement(element.name, params.other) as HTMLInputElement;
        if (!otherElement) {
            return true;
        }

        return (otherElement.value === value);
    }

    /**
     * Validates whether the input value is a number within a given range.
     */
    range: ValidationProvider = (value, element, params) => {
        if (!value) {
            return true;
        }

        let val = parseFloat(value);
        if (isNaN(val)) {
            return false;
        }

        if (params.min) {
            let min = parseFloat(params.min);
            if (val < min) {
                return false;
            }
        }

        if (params.max) {
            let max = parseFloat(params.max);
            if (val > max) {
                return false;
            }
        }

        return true;
    }

    /**
     * Validates whether the input value satisfies a regular expression pattern.
     */
    regex: ValidationProvider = (value, element, params) => {
        if (!value || !params.pattern) {
            return true;
        }

        let r = new RegExp(params.pattern);
        return r.test(value);
    }

    /**
     * Validates whether the input value is an email in accordance to RFC822 specification, with a top level domain.
     */
    email: ValidationProvider = (value, element, params) => {
        if (!value) {
            return true;
        }

        // RFC822 email address with .TLD validation
        // (c) Richard Willis, Chris Ferdinandi, MIT Licensed
        // https://gist.github.com/badsyntax/719800
        // https://gist.github.com/cferdinandi/d04aad4ce064b8da3edf21e26f8944c4

        let r = /^([^\x00-\x20\x22\x28\x29\x2c\x2e\x3a-\x3c\x3e\x40\x5b-\x5d\x7f-\xff]+|\x22([^\x0d\x22\x5c\x80-\xff]|\x5c[\x00-\x7f])*\x22)(\x2e([^\x00-\x20\x22\x28\x29\x2c\x2e\x3a-\x3c\x3e\x40\x5b-\x5d\x7f-\xff]+|\x22([^\x0d\x22\x5c\x80-\xff]|\x5c[\x00-\x7f])*\x22))*\x40([^\x00-\x20\x22\x28\x29\x2c\x2e\x3a-\x3c\x3e\x40\x5b-\x5d\x7f-\xff]+|\x5b([^\x0d\x5b-\x5d\x80-\xff]|\x5c[\x00-\x7f])*\x5d)(\x2e([^\x00-\x20\x22\x28\x29\x2c\x2e\x3a-\x3c\x3e\x40\x5b-\x5d\x7f-\xff]+|\x5b([^\x0d\x5b-\x5d\x80-\xff]|\x5c[\x00-\x7f])*\x5d))*(\.\w{2,})+$/;
        return r.test(value);
    }

    /**
     * Validates whether the input value is a credit card number, with Luhn's Algorithm.
     */
    creditcard: ValidationProvider = (value, element, params) => {
        if (!value) {
            return true;
        }

        // (c) jquery-validation, MIT Licensed
        // https://github.com/jquery-validation/jquery-validation/blob/master/src/additional/creditcard.js
        // based on https://en.wikipedia.org/wiki/Luhn_algorithm

        // Accept only spaces, digits and dashes
        if (/[^0-9 \-]+/.test(value)) {
            return false;
        }

        var nCheck = 0,
            nDigit = 0,
            bEven = false,
            n, cDigit;

        value = value.replace(/\D/g, "");

        // Basing min and max length on https://developer.ean.com/general_info/Valid_Credit_Card_Types
        if (value.length < 13 || value.length > 19) {
            return false;
        }

        for (n = value.length - 1; n >= 0; n--) {
            cDigit = value.charAt(n);
            nDigit = parseInt(cDigit, 10);
            if (bEven) {
                if ((nDigit *= 2) > 9) {
                    nDigit -= 9;
                }
            }

            nCheck += nDigit;
            bEven = !bEven;
        }

        return (nCheck % 10) === 0;
    }

    /**
     * Validates whether the input value is a URL.
     */
    url: ValidationProvider = (value, element, params) => {
        if (!value) {
            return true;
        }

        let lowerCaseValue = value.toLowerCase();

        // Match the logic in `UrlAttribute`
        return lowerCaseValue.indexOf('http://') > -1
            || lowerCaseValue.indexOf('https://') > -1
            || lowerCaseValue.indexOf('ftp://') > -1;
    }

    /**
     * Validates whether the input value is a phone number.
     */
    phone: ValidationProvider = (value, element, params) => {
        if (!value) {
            return true;
        }

        // Allows whitespace or dash as number separator because some people like to do that...
        let consecutiveSeparator = /[\+\-\s][\-\s]/g;
        if (consecutiveSeparator.test(value)) {
            return false;
        }

        let r = /^\+?[0-9\-\s]+$/;
        return r.test(value);
    }

    /**
     * Asynchronously validates the input value to a JSON GET API endpoint.
     */
    remote: ValidationProvider = (value, element, params) => {
        if (!value) {
            return true;
        }

        // params.additionalfields: *.Email,*.Username
        let fieldSelectors: string[] = (params.additionalfields as string).split(',');
        let fields: StringKeyValuePair = {};

        for (let fieldSelector of fieldSelectors) {
            let fieldName = fieldSelector.substr(2);
            let fieldElement = getRelativeFormElement(element.name, fieldSelector) as HTMLInputElement;

            let hasValue = Boolean(fieldElement && fieldElement.value);
            if (!hasValue) {
                continue;
            }

            fields[fieldName] = fieldElement.value;
        }

        let url: string = params['url'];
        // console.log(fields);

        let encodedParams: string[] = [];
        for (let fieldName in fields) {
            let encodedParam = encodeURIComponent(fieldName) + '=' + encodeURIComponent(fields[fieldName]);
            encodedParams.push(encodedParam);
        }
        let payload = encodedParams.join('&');
        // console.log(payload);

        return new Promise((ok, reject) => {
            let request = new XMLHttpRequest();

            if (params.type === 'Post') {
                let postData = new FormData();
                for (let fieldName in fields) {
                    postData.append(fieldName, fields[fieldName]);
                }
                request.open('post', url);
                request.setRequestHeader('Content-Type', 'application/x-www-form-urlencoded');
                request.send(payload);
            } else {
                request.open('get', url + '?' + payload);
                request.send();
            }

            request.onload = e => {
                if (request.status >= 200 && request.status < 300) {
                    let data = JSON.parse(request.responseText);
                    ok(data);
                } else {
                    reject({
                        status: request.status,
                        statusText: request.statusText,
                        data: request.responseText
                    });
                }
            };

            request.onerror = e => {
                reject({
                    status: request.status,
                    statusText: request.statusText,
                    data: request.responseText
                });
            };
        });
    }
}

/**
 * Responsibles for managing the DOM elements and running the validation providers.
 */
export class ValidationService {
    /**
     * A key-value collection of loaded validation plugins.
     */
    private providers: { [name: string]: ValidationProvider } = {};

    /**
     * A key-value collection of <span> elements for displaying validation messages for an input (by DOM ID).
     */
    private messageFor: { [id: string]: Element[] } = {};

    /**
     * A list of managed elements, each having a randomly assigned unique identifier (UID).
     */
    private elementUIDs: ElementUID[] = [];

    /**
     * A key-value collection of UID to Element for quick lookup.
     */
    private elementByUID: { [uid: string]: Element } = {};

    /**
     * A key-value collection of input UIDs for a <form> UID.
     */
    private formInputs: { [formUID: string]: string[] } = {};

    /**
     * A key-value map for input UID to its validator factory.
     */
    private validators: { [inputUID: string]: Validator } = {};

    /**
     * A key-value map for element UID to its trigger element (submit event for <form>, input event for <textarea> and <input>).
     */
    private elementEvents: { [id: string]: (e: Event, callback?: Function) => any } = {};

    /**
     * A key-value map of input UID to its validation error message.
     */
    private summary: StringKeyValuePair = {};

    /**
     * A serialized representation of the validation error message summary rendered to the user.
     */
    private renderedSummaryJSON: string;

    /**
     * In milliseconds, the rate of fire of the input validation.
     */
    debounce = 300;

    /**
     * Allow hidden fields validation     
     */
    allowHiddenFields = false;

    private logger: Logger;
    observer?: MutationObserver;

    constructor(logger?: Logger) {
        this.logger = logger || nullLogger;
    }

    /**
     * Registers a new validation plugin of the given name, if not registered yet.
     * Registered plugin validates inputs with data-val-[name] attribute, used as error message.
     * @param name
     * @param callback
     */
    addProvider(name: string, callback: ValidationProvider) {
        if (this.providers[name]) {
            // First-Come-First-Serve validation plugin design.
            // Allows developers to override the default MVC Providers by adding custom providers BEFORE bootstrap() is called!
            return;
        }
        this.logger.log(`Registered provider: ${name}`);
        this.providers[name] = callback;
    }

    /**
     * Registers the default providers for enabling ASP.NET Core MVC client-side validation.
     */
    private addMvcProviders() {
        let mvc = new MvcValidationProviders();

        // [Required]
        this.addProvider('required', mvc.required);
        // [StringLength], [MinLength], [MaxLength]
        this.addProvider('length', mvc.stringLength);
        this.addProvider('maxlength', mvc.stringLength);
        this.addProvider('minlength', mvc.stringLength);
        // [Compare]
        this.addProvider('equalto', mvc.compare);
        // [Range]
        this.addProvider('range', mvc.range);
        // [RegularExpression]
        this.addProvider('regex', mvc.regex);
        // [CreditCard]
        this.addProvider('creditcard', mvc.creditcard);
        // [EmailAddress]
        this.addProvider('email', mvc.email);
        // [Url]
        this.addProvider('url', mvc.url);
        // [Phone]
        this.addProvider('phone', mvc.phone);
        // [Remote]
        this.addProvider('remote', mvc.remote);
    }

    /**
     * Scans document for all validation message <span> generated by ASP.NET Core MVC, then tracks them.
     */
    private scanMessages(root: HTMLElement) {
        let validationMessageElements = Array.from(root.querySelectorAll<HTMLElement>('[data-valmsg-for]'));

        // querySelectorAll does not include the root element itself.
        // we could use 'matches', but that's newer than querySelectorAll so we'll keep it simple and compatible.
        if (root.hasAttribute("data-valmsg-for")) {
            validationMessageElements.push(root);
        }

        for (let i = 0; i < validationMessageElements.length; i++) {
            let e = validationMessageElements[i];
            let name = e.getAttribute('data-valmsg-for');

            if (!this.messageFor[name]) {
                this.messageFor[name] = [];
            }

            this.messageFor[name].push(e);
        }
    }

    /**
     * Given attribute map for an HTML input, returns the validation directives to be executed.
     * @param attributes
     */
    parseDirectives(attributes: NamedNodeMap) {
        let directives: ValidationDirective = {};
        let validationAtributes: StringKeyValuePair = {};

        let cut = 'data-val-'.length;
        for (let i = 0; i < attributes.length; i++) {
            let a = attributes[i];
            if (a.name.indexOf('data-val-') === 0) {
                let key = a.name.substr(cut);
                validationAtributes[key] = a.value;
            }
        }

        for (let key in validationAtributes) {
            if (key.indexOf('-') === -1) {
                let parameters = Object.keys(validationAtributes).filter(Q => {
                    return (Q !== key) && (Q.indexOf(key) === 0);
                });

                let directive: ValidationDirectiveBindings = {
                    error: validationAtributes[key],
                    params: {}
                };

                let pcut = (key + '-').length;
                for (let i = 0; i < parameters.length; i++) {
                    let pvalue = validationAtributes[parameters[i]];
                    let pkey = parameters[i].substr(pcut);

                    directive.params[pkey] = pvalue;
                }

                directives[key] = directive;
            }
        }

        // console.log(directives);
        return directives;
    }

    /**
     *  Returns an RFC4122 version 4 compliant GUID.
     */
    private guid4() {
        // (c) broofa, MIT Licensed
        // https://stackoverflow.com/questions/105034/create-guid-uuid-in-javascript/2117523#2117523

        return 'xxxxxxxx-xxxx-4xxx-yxxx-xxxxxxxxxxxx'.replace(/[xy]/g, function (c) {
            var r = Math.random() * 16 | 0, v = c == 'x' ? r : (r & 0x3 | 0x8);
            return v.toString(16);
        });
    }

    /**
     * Gets a UID for an DOM element.
     * @param node
     */
    private getElementUID(node: Element) {
        let x = this.elementUIDs.filter(e => {
            return e.node === node;
        })[0];

        if (x) {
            return x.uid;
        }

        let uid = this.guid4();
        this.elementUIDs.push({
            node: node,
            uid: uid
        });
        this.elementByUID[uid] = node;
        return uid;
    }

    /**
     * Returns a Promise that returns validation result for each and every inputs within the form.
     * @param formUID
     */
    private getFormValidationTask(formUID: string) {
        let formInputUIDs = this.formInputs[formUID];
        if (!formInputUIDs || formInputUIDs.length === 0) {
            return null;
        }

        let formValidators: Validator[] = [];

        for (let i = 0; i < formInputUIDs.length; i++) {
            let inputUID = formInputUIDs[i];
            formValidators.push(this.validators[inputUID]);
        }

        let tasks = formValidators.map(factory => factory());
        return Promise.all(tasks).then(result => result.every(e => e));
    }

    /**
     * Fires off validation for elements within the provided form and then calls the callback
     * @param form
     * @param callback
     */
    validateForm = (form: HTMLFormElement, callback: Function) => {
        let formUID = this.getElementUID(form);
        let formValidationEvent = this.elementEvents[formUID];
        if (formValidationEvent) {
            formValidationEvent(null, callback);
        }
    }


    /**
     * Focuses the first invalid element within the provided form
     * @param form
     */
    focusFirstInvalid = (form: HTMLFormElement) => {
        let formUID = this.getElementUID(form);
        let formInputUIDs = this.formInputs[formUID];
        let invalidFormInputUIDs = formInputUIDs.filter(uid => this.summary[uid]);

        if (invalidFormInputUIDs.length > 0) {
            var firstInvalid = this.elementByUID[invalidFormInputUIDs[0]] as HTMLElement;
            if (firstInvalid) {
                firstInvalid.focus();
            }
        }
    }

    /**
     * Returns true if the provided form is valid, and then calls the callback. The form will be validated before checking, unless prevalidate is set to false
     * @param form
     * @param prevalidate
     * @param callback
     * @returns
     */
    isValid = (form: HTMLFormElement, prevalidate: boolean = true, callback: Function) => {
        if (prevalidate) {
            this.validateForm(form, callback);
        }
        let formUID = this.getElementUID(form);
        let formInputUIDs = this.formInputs[formUID];
        let invalidFormInputUIDs = formInputUIDs.filter(uid => this.summary[uid]);
        return invalidFormInputUIDs.length == 0;
    }

    /**
     * Returns true if the provided field is valid, and then calls the callback. The form will be validated before checking, unless prevalidate is set to false
     * @param form
     * @param prevalidate
     * @param callback
     * @returns
     */
    isFieldValid = (field: HTMLElement, prevalidate: boolean = true, callback: Function) => {

        if (prevalidate) {
            let form = field.closest("form");
            if (form != null) {
                this.validateForm(form, callback);
            }
        }

        let fieldUID = this.getElementUID(field);
        return this.summary[fieldUID] != null;
    }

    /**
     * Returns true if the event triggering the form submission indicates we should validate the form.
     * @param e
     */
    private shouldValidate(e: Event) {
        // Skip client-side validation if the form has been submitted via a button that has the "formnovalidate" attribute.
        return !(e !== null && e['submitter'] && e['submitter']['formNoValidate']);
    }

    /**
     * Tracks a <form> element as parent of an input UID. When the form is submitted, attempts to validate the said input asynchronously.
     * @param form
     * @param inputUID
     */
    private trackFormInput(form: HTMLFormElement, inputUID: string) {
        let formUID = this.getElementUID(form);
        if (!this.formInputs[formUID]) {
            this.formInputs[formUID] = [];
        }
        let add = (this.formInputs[formUID].indexOf(inputUID) === -1);
        if (add) {
            this.formInputs[formUID].push(inputUID);
        }

        if (this.elementEvents[formUID]) {
            return;
        }

        let cb = (e: Event, callback?: Function) => {
            if (!this.shouldValidate(e)) {
                return;
            }

            let validate = this.getFormValidationTask(formUID);
            if (!validate) {
                return;
            }

            validate.then(success => {
                let isProgrammaticValidate = !e;
                if (success) {
                    if (isProgrammaticValidate) {
                        callback(true);
                        return;
                    }
                    const validationEvent = new CustomEvent('validation',
                    {
                        detail: { valid: true }
                    });
                    form.dispatchEvent(validationEvent);
                    return;
                }

                if (e) {
                    e.preventDefault();
                    e.stopImmediatePropagation();
                }

                const validationEvent = new CustomEvent('validation',
                {
                    detail: { valid: false }
                });
                form.dispatchEvent(validationEvent);


                if (isProgrammaticValidate) {
                    callback(false);
                }
                else {
                    this.focusFirstInvalid(form);
                }
            }).catch(error => {
                console.log(error);
            });
        };

        form.addEventListener('submit', cb);
        form.addEventListener('reset', e => {
            let uids = this.formInputs[formUID];

            for (let uid of uids) {
                let input = this.elementByUID[uid] as HTMLInputElement;
                input.classList.remove('input-validation-error');
                input.classList.remove('input-validation-valid');

                let spans = this.messageFor[input.name];
                if (spans) {
                    for (let i = 0; i < spans.length; i++) {
                        spans[i].innerHTML = '';
                    }
                }

                delete this.summary[uid];
            }
            this.renderSummary();
        });
        this.elementEvents[formUID] = cb;
    }

    /**
     * Adds an input element to be managed and validated by the service.
     * Triggers a debounced live validation when input value changes.
     * @param input
     */
    addInput(input: HTMLInputElement) {
        let uid = this.getElementUID(input);

        let directives = this.parseDirectives(input.attributes);
        let validate = this.createValidator(input, directives);

        this.validators[uid] = validate;
        if (input.form) {
            this.trackFormInput(input.form, uid);
        }

        if (this.elementEvents[uid]) {
            return;
        }

        let delay;
        let cb = e => {
            let validate = this.validators[uid];
            clearTimeout(delay);
            delay = setTimeout(validate, this.debounce);
        };

        let isDropdown = input.tagName.toLowerCase() === 'select';
        let validateEvent = input.dataset.valEvent;
        if (isDropdown) {
            input.addEventListener('change', cb);
        } else if (validateEvent) {
            input.addEventListener(validateEvent, cb);
        }
        else {
            input.addEventListener('input', cb);
        }

        this.elementEvents[uid] = cb;
    }

    /**
     * Scans the entire document for input elements to be validated.
     */
    private scanInputs(root: HTMLElement) {
        let inputs = Array.from(root.querySelectorAll<HTMLElement>('[data-val="true"]'));

        // querySelectorAll does not include the root element itself.
        // we could use 'matches', but that's newer than querySelectorAll so we'll keep it simple and compatible.
        if (root.getAttribute("data-val") === "true") {
            inputs.push(root);
        }

        for (let i = 0; i < inputs.length; i++) {
            let input = inputs[i] as HTMLInputElement;
            this.addInput(input);
        }
    }

    /**
     * Returns a <ul> element as a validation errors summary.
     */
    createSummaryDOM() {
        if (!Object.keys(this.summary).length) {
            return null;
        }

        let ul = document.createElement('ul');
        for (let key in this.summary) {
            let li = document.createElement('li');
            li.innerHTML = this.summary[key];
            ul.appendChild(li);
        }
        return ul;
    }

    /**
     * Displays validation summary to ASP.NET Core MVC designated elements, when it actually gets updated.
     */
    private renderSummary() {
        let summaryElements = document.querySelectorAll('[data-valmsg-summary="true"]');
        if (!summaryElements.length) {
            return;
        }

        // Using JSON.stringify for quick and painless deep compare of simple KVP. You need to sort the keys first, tho...
        let shadow = JSON.stringify(this.summary, Object.keys(this.summary).sort());
        if (shadow === this.renderedSummaryJSON) {
            return;
        }

        // Prevents wasteful re-rendering of summary list element with identical items!
        // console.log('RENDERING VALIDATION SUMMARY');
        this.renderedSummaryJSON = shadow;
        let ul = this.createSummaryDOM();

        for (let i = 0; i < summaryElements.length; i++) {
            let e = summaryElements[i];
            e.innerHTML = '';
            if (ul) {
                e.className = 'validation-summary-errors';
                e.appendChild(ul.cloneNode(true));
            } else {
                e.className = 'validation-summary-valid';
            }
        }
    }

    /**
     * Adds an error message to an input element, which also updates the validation message elements and validation summary elements.
     * @param input
     * @param message
     */
    addError(input: HTMLInputElement, message: string) {
        let spans = this.messageFor[input.name];
        if (spans) {
            for (let i = 0; i < spans.length; i++) {
                spans[i].innerHTML = message;
                spans[i].className = 'field-validation-error';
            }
        }

        input.classList.remove('input-validation-valid');
        input.classList.add('input-validation-error');

        let uid = this.getElementUID(input);
        this.summary[uid] = message;
        this.renderSummary();
    }

    /**
     * Removes an error message from an input element, which also updates the validation message elements and validation summary elements.
     * @param input
     */
    removeError(input: HTMLInputElement) {
        let spans = this.messageFor[input.name];
        if (spans) {
            for (let i = 0; i < spans.length; i++) {
                spans[i].innerHTML = '';
                spans[i].className = 'field-validation-valid';
            }
        }

        input.classList.remove('input-validation-error');
        input.classList.add('input-validation-valid');

        let uid = this.getElementUID(input);
        delete this.summary[uid];
        this.renderSummary();
    }

    /**
     * Returns a validation Promise factory for an input element, using given validation directives.
     * @param input
     * @param directives
     */
    createValidator(input: HTMLInputElement, directives: ValidationDirective) {
        return async () => {

            // only validate visible fields
            if (!this.isHidden(input))
            {
                for (let key in directives) {
                    let directive = directives[key];
                    let provider = this.providers[key];

                    if (!provider) {
                        console.log('aspnet-validation provider not implemented: ' + key);
                        continue;
                    }
                    this.logger.log(`Running ${key} validator on element`, input);

                    let result = provider(input.value, input, directive.params);
                    let valid = false;
                    let error = directive.error;

                    if (typeof result === 'boolean') {
                        valid = result;
                    } else if (typeof result === 'string') {
                        valid = false;
                        error = result;
                    } else {
                        let resolution = await result;
                        if (typeof resolution === 'boolean') {
                            valid = resolution;
                        } else {
                            valid = false;
                            error = resolution;
                        }
                    }

                    if (!valid) {
                        this.addError(input, error);
                        return false;
                    }
                }
            }

            this.removeError(input);
            return true;

        };
    }

    /**
     * Checks if the provided input is hidden from the browser
     * @param input
     * @returns
     */
    private isHidden(input: HTMLElement) {
        return !(this.allowHiddenFields || input.offsetWidth || input.offsetHeight || input.getClientRects().length );
    }

    /**
     * Load default validation providers and scans the entire document when ready.
     * @param options.watch If set to true, a MutationObserver will be used to continuously watch for new elements that provide validation directives.
     */
    bootstrap(options?: { watch?: boolean, root?: HTMLElement }) {
        options = options || {};

        this.addMvcProviders();
<<<<<<< HEAD
        let document = window.document;
        if(document.readyState === 'complete' || document.readyState === 'interactive') {
            this.scan();
=======

        // If the document is done loading, scan it now.
        if(window.document.readyState !== 'loading') {
            this.scan(options.root || window.document.body);
>>>>>>> d332cd34
        }
        else {
            // Otherwise wait until the document is done loading.
            window.document.addEventListener('DOMContentLoaded', event => {
                this.scan(options.root || window.document.body);
            });
        }

        // Watch for further mutations
        if (options.watch) {
            this.watch(options.root);
        }
    }

<<<<<<< HEAD
    scan() {
        this.scanMessages();
        this.scanInputs();
=======
    /**
     * Scans the provided root element for any validation directives and attaches behavior to them.
     */
    scan(root: HTMLElement) {
        this.scanMessages(root);
        this.scanInputs(root);
    }

    /**
     * Watches the provided root element for mutations, and scans for new validation directives to attach behavior.
     * @param root The root element to use, defaults to the document.documentElement.
     */
    watch(root: HTMLElement) {
        this.observer = new MutationObserver(mutations => {
            mutations.forEach(mutation => {
                this.observed(mutation);
            });
        });
        this.observer.observe(root, {
            attributes: true,
            childList: true,
            subtree: true
        });
        this.logger.log("Watching for mutations");
    }

    private observed(mutation: MutationRecord) {
        if(mutation.type === 'childList') {
            for(let i = 0; i < mutation.addedNodes.length; i++) {
                let node = mutation.addedNodes[i];
                if (node instanceof HTMLElement) {
                    this.scan(node);
                }
            }
        } else if(mutation.type === 'attributes') {
            if (mutation.target instanceof HTMLElement) {
                this.scan(mutation.target);
            }
        }
>>>>>>> d332cd34
    }
}<|MERGE_RESOLUTION|>--- conflicted
+++ resolved
@@ -972,16 +972,10 @@
         options = options || {};
 
         this.addMvcProviders();
-<<<<<<< HEAD
         let document = window.document;
+        // If the document is done loading, scan it now.
         if(document.readyState === 'complete' || document.readyState === 'interactive') {
-            this.scan();
-=======
-
-        // If the document is done loading, scan it now.
-        if(window.document.readyState !== 'loading') {
             this.scan(options.root || window.document.body);
->>>>>>> d332cd34
         }
         else {
             // Otherwise wait until the document is done loading.
@@ -996,11 +990,6 @@
         }
     }
 
-<<<<<<< HEAD
-    scan() {
-        this.scanMessages();
-        this.scanInputs();
-=======
     /**
      * Scans the provided root element for any validation directives and attaches behavior to them.
      */
@@ -1040,6 +1029,5 @@
                 this.scan(mutation.target);
             }
         }
->>>>>>> d332cd34
     }
 }